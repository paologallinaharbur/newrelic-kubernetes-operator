--- conflicted
+++ resolved
@@ -1,253 +1,283 @@
 
 ---
-apiVersion: admissionregistration.k8s.io/v1beta1
-kind: MutatingWebhookConfiguration
-metadata:
-  creationTimestamp: null
-  name: mutating-webhook-configuration
-webhooks:
-- clientConfig:
-    caBundle: Cg==
-    service:
-      name: webhook-service
-      namespace: system
-      path: /mutate-nr-k8s-newrelic-com-v1-apmalertcondition
-  failurePolicy: Fail
-  name: mapmalertcondition.kb.io
-  rules:
-  - apiGroups:
-    - nr.k8s.newrelic.com
-    apiVersions:
-    - v1
-    operations:
-    - CREATE
-    - UPDATE
-    resources:
-    - apmalertconditions
-- clientConfig:
-    caBundle: Cg==
-    service:
-      name: webhook-service
-      namespace: system
-      path: /mutate-nr-k8s-newrelic-com-v1-nrqlalertcondition
-  failurePolicy: Fail
-  name: mnrqlalertcondition.kb.io
-  rules:
-  - apiGroups:
-    - nr.k8s.newrelic.com
-    apiVersions:
-    - v1
-    operations:
-    - CREATE
-    - UPDATE
-    resources:
-    - nrqlalertconditions
-- clientConfig:
-    caBundle: Cg==
-    service:
-      name: webhook-service
-      namespace: system
-      path: /mutate-nr-k8s-newrelic-com-v1-policy
-  failurePolicy: Fail
-  name: mpolicy.kb.io
-  rules:
-  - apiGroups:
-    - nr.k8s.newrelic.com
-    apiVersions:
-    - v1
-    operations:
-    - CREATE
-    - UPDATE
-    resources:
-    - policies
-- clientConfig:
-    caBundle: Cg==
-    service:
-      name: webhook-service
-      namespace: system
-<<<<<<< HEAD
-      path: /mutate-nr-k8s-newrelic-com-v1-alertschannel
-  failurePolicy: Fail
-  name: malertschannel.kb.io
-=======
-      path: /mutate-nr-k8s-newrelic-com-v1-alertsapmcondition
-  failurePolicy: Fail
-  name: malertsapmcondition.kb.io
->>>>>>> 01258f3e
-  rules:
-  - apiGroups:
-    - nr.k8s.newrelic.com
-    apiVersions:
-    - v1
-    operations:
-    - CREATE
-    - UPDATE
-    resources:
-<<<<<<< HEAD
-    - alertschannels
-=======
-    - alertsapmconditions
-- clientConfig:
-    caBundle: Cg==
-    service:
-      name: webhook-service
-      namespace: system
-      path: /mutate-nr-k8s-newrelic-com-v1-alertsnrqlcondition
-  failurePolicy: Fail
-  name: malertsnrqlcondition.kb.io
-  rules:
-  - apiGroups:
-    - nr.k8s.newrelic.com
-    apiVersions:
-    - v1
-    operations:
-    - CREATE
-    - UPDATE
-    resources:
-    - alertsnrqlconditions
-- clientConfig:
-    caBundle: Cg==
-    service:
-      name: webhook-service
-      namespace: system
-      path: /mutate-nr-k8s-newrelic-com-v1-alertspolicy
-  failurePolicy: Fail
-  name: malertspolicy.kb.io
-  rules:
-  - apiGroups:
-    - nr.k8s.newrelic.com
-    apiVersions:
-    - v1
-    operations:
-    - CREATE
-    - UPDATE
-    resources:
-    - alertspolicies
-
->>>>>>> 01258f3e
-
----
-apiVersion: admissionregistration.k8s.io/v1beta1
-kind: ValidatingWebhookConfiguration
-metadata:
-  creationTimestamp: null
-  name: validating-webhook-configuration
-webhooks:
-- clientConfig:
-    caBundle: Cg==
-    service:
-      name: webhook-service
-      namespace: system
-      path: /validate-nr-k8s-newrelic-com-v1-apmalertcondition
-  failurePolicy: Fail
-  name: vapmalertcondition.kb.io
-  rules:
-  - apiGroups:
-    - nr.k8s.newrelic.com
-    apiVersions:
-    - v1
-    operations:
-    - CREATE
-    - UPDATE
-    resources:
-    - apmalertconditions
-- clientConfig:
-    caBundle: Cg==
-    service:
-      name: webhook-service
-      namespace: system
-      path: /validate-nr-k8s-newrelic-com-v1-nrqlalertcondition
-  failurePolicy: Fail
-  name: vnrqlalertcondition.kb.io
-  rules:
-  - apiGroups:
-    - nr.k8s.newrelic.com
-    apiVersions:
-    - v1
-    operations:
-    - CREATE
-    - UPDATE
-    resources:
-    - nrqlalertconditions
-- clientConfig:
-    caBundle: Cg==
-    service:
-      name: webhook-service
-      namespace: system
-      path: /validate-nr-k8s-newrelic-com-v1-policy
-  failurePolicy: Fail
-  name: vpolicy.kb.io
-  rules:
-  - apiGroups:
-    - nr.k8s.newrelic.com
-    apiVersions:
-    - v1
-    operations:
-    - CREATE
-    - UPDATE
-    resources:
-    - policies
-- clientConfig:
-    caBundle: Cg==
-    service:
-      name: webhook-service
-      namespace: system
-<<<<<<< HEAD
-      path: /validate-nr-k8s-newrelic-com-v1-alertschannel
-  failurePolicy: Fail
-  name: valertschannel.kb.io
-=======
-      path: /validate-nr-k8s-newrelic-com-v1-alertsapmcondition
-  failurePolicy: Fail
-  name: valertsapmcondition.kb.io
->>>>>>> 01258f3e
-  rules:
-  - apiGroups:
-    - nr.k8s.newrelic.com
-    apiVersions:
-    - v1
-    operations:
-    - CREATE
-    - UPDATE
-    resources:
-<<<<<<< HEAD
-    - alertschannels
-=======
-    - alertsapmconditions
-- clientConfig:
-    caBundle: Cg==
-    service:
-      name: webhook-service
-      namespace: system
-      path: /validate-nr-k8s-newrelic-com-v1-alertsnrqlcondition
-  failurePolicy: Fail
-  name: valertsnrqlcondition.kb.io
-  rules:
-  - apiGroups:
-    - nr.k8s.newrelic.com
-    apiVersions:
-    - v1
-    operations:
-    - CREATE
-    - UPDATE
-    resources:
-    - alertsnrqlconditions
-- clientConfig:
-    caBundle: Cg==
-    service:
-      name: webhook-service
-      namespace: system
-      path: /validate-nr-k8s-newrelic-com-v1-alertspolicy
-  failurePolicy: Fail
-  name: valertspolicy.kb.io
-  rules:
-  - apiGroups:
-    - nr.k8s.newrelic.com
-    apiVersions:
-    - v1
-    operations:
-    - CREATE
-    - UPDATE
-    resources:
-    - alertspolicies
->>>>>>> 01258f3e
+  apiVersion: admissionregistration.k8s.io/v1beta1
+  kind: MutatingWebhookConfiguration
+  metadata:
+    creationTimestamp: null
+    name: mutating-webhook-configuration
+  webhooks:
+  - clientConfig:
+      caBundle: Cg==
+      service:
+        name: webhook-service
+        namespace: system
+        path: /mutate-nr-k8s-newrelic-com-v1-alertsapmcondition
+    failurePolicy: Fail
+    name: malertsapmcondition.kb.io
+    rules:
+    - apiGroups:
+      - nr.k8s.newrelic.com
+      apiVersions:
+      - v1
+      operations:
+      - CREATE
+      - UPDATE
+      resources:
+      - alertsapmconditions
+    sideEffects: None
+  - clientConfig:
+      caBundle: Cg==
+      service:
+        name: webhook-service
+        namespace: system
+        path: /mutate-nr-k8s-newrelic-com-v1-alertsnrqlcondition
+    failurePolicy: Fail
+    name: malertsnrqlcondition.kb.io
+    rules:
+    - apiGroups:
+      - nr.k8s.newrelic.com
+      apiVersions:
+      - v1
+      operations:
+      - CREATE
+      - UPDATE
+      resources:
+      - alertsnrqlconditions
+    sideEffects: None
+  - clientConfig:
+      caBundle: Cg==
+      service:
+        name: webhook-service
+        namespace: system
+        path: /mutate-nr-k8s-newrelic-com-v1-alertspolicy
+    failurePolicy: Fail
+    name: malertspolicy.kb.io
+    rules:
+    - apiGroups:
+      - nr.k8s.newrelic.com
+      apiVersions:
+      - v1
+      operations:
+      - CREATE
+      - UPDATE
+      resources:
+      - alertspolicies
+    sideEffects: None
+  - clientConfig:
+      caBundle: Cg==
+      service:
+        name: webhook-service
+        namespace: system
+        path: /mutate-nr-k8s-newrelic-com-v1-alertschannel
+    failurePolicy: Fail
+    name: malertschannel.kb.io
+    rules:
+    - apiGroups:
+      - nr.k8s.newrelic.com
+      apiVersions:
+      - v1
+      operations:
+      - CREATE
+      - UPDATE
+      resources:
+      - alertschannels
+    sideEffects: None
+  - clientConfig:
+      caBundle: Cg==
+      service:
+        name: webhook-service
+        namespace: system
+        path: /mutate-nr-k8s-newrelic-com-v1-apmalertcondition
+    failurePolicy: Fail
+    name: mapmalertcondition.kb.io
+    rules:
+    - apiGroups:
+      - nr.k8s.newrelic.com
+      apiVersions:
+      - v1
+      operations:
+      - CREATE
+      - UPDATE
+      resources:
+      - apmalertconditions
+    sideEffects: None
+  - clientConfig:
+      caBundle: Cg==
+      service:
+        name: webhook-service
+        namespace: system
+        path: /mutate-nr-k8s-newrelic-com-v1-nrqlalertcondition
+    failurePolicy: Fail
+    name: mnrqlalertcondition.kb.io
+    rules:
+    - apiGroups:
+      - nr.k8s.newrelic.com
+      apiVersions:
+      - v1
+      operations:
+      - CREATE
+      - UPDATE
+      resources:
+      - nrqlalertconditions
+    sideEffects: None
+  - clientConfig:
+      caBundle: Cg==
+      service:
+        name: webhook-service
+        namespace: system
+        path: /mutate-nr-k8s-newrelic-com-v1-policy
+    failurePolicy: Fail
+    name: mpolicy.kb.io
+    rules:
+    - apiGroups:
+      - nr.k8s.newrelic.com
+      apiVersions:
+      - v1
+      operations:
+      - CREATE
+      - UPDATE
+      resources:
+      - policies
+    sideEffects: None
+  
+  ---
+  apiVersion: admissionregistration.k8s.io/v1beta1
+  kind: ValidatingWebhookConfiguration
+  metadata:
+    creationTimestamp: null
+    name: validating-webhook-configuration
+  webhooks:
+  - clientConfig:
+      caBundle: Cg==
+      service:
+        name: webhook-service
+        namespace: system
+        path: /validate-nr-k8s-newrelic-com-v1-alertsapmcondition
+    failurePolicy: Fail
+    name: valertsapmcondition.kb.io
+    rules:
+    - apiGroups:
+      - nr.k8s.newrelic.com
+      apiVersions:
+      - v1
+      operations:
+      - CREATE
+      - UPDATE
+      resources:
+      - alertsapmconditions
+    sideEffects: None
+  - clientConfig:
+      caBundle: Cg==
+      service:
+        name: webhook-service
+        namespace: system
+        path: /validate-nr-k8s-newrelic-com-v1-alertsnrqlcondition
+    failurePolicy: Fail
+    name: valertsnrqlcondition.kb.io
+    rules:
+    - apiGroups:
+      - nr.k8s.newrelic.com
+      apiVersions:
+      - v1
+      operations:
+      - CREATE
+      - UPDATE
+      resources:
+      - alertsnrqlconditions
+    sideEffects: None
+  - clientConfig:
+      caBundle: Cg==
+      service:
+        name: webhook-service
+        namespace: system
+        path: /validate-nr-k8s-newrelic-com-v1-alertspolicy
+    failurePolicy: Fail
+    name: valertspolicy.kb.io
+    rules:
+    - apiGroups:
+      - nr.k8s.newrelic.com
+      apiVersions:
+      - v1
+      operations:
+      - CREATE
+      - UPDATE
+      resources:
+      - alertspolicies
+    sideEffects: None
+  - clientConfig:
+      caBundle: Cg==
+      service:
+        name: webhook-service
+        namespace: system
+        path: /validate-nr-k8s-newrelic-com-v1-alertschannel
+    failurePolicy: Fail
+    name: valertschannel.kb.io
+    rules:
+    - apiGroups:
+      - nr.k8s.newrelic.com
+      apiVersions:
+      - v1
+      operations:
+      - CREATE
+      - UPDATE
+      resources:
+      - alertschannels
+    sideEffects: None
+  - clientConfig:
+      caBundle: Cg==
+      service:
+        name: webhook-service
+        namespace: system
+        path: /validate-nr-k8s-newrelic-com-v1-apmalertcondition
+    failurePolicy: Fail
+    name: vapmalertcondition.kb.io
+    rules:
+    - apiGroups:
+      - nr.k8s.newrelic.com
+      apiVersions:
+      - v1
+      operations:
+      - CREATE
+      - UPDATE
+      resources:
+      - apmalertconditions
+    sideEffects: None
+  - clientConfig:
+      caBundle: Cg==
+      service:
+        name: webhook-service
+        namespace: system
+        path: /validate-nr-k8s-newrelic-com-v1-nrqlalertcondition
+    failurePolicy: Fail
+    name: vnrqlalertcondition.kb.io
+    rules:
+    - apiGroups:
+      - nr.k8s.newrelic.com
+      apiVersions:
+      - v1
+      operations:
+      - CREATE
+      - UPDATE
+      resources:
+      - nrqlalertconditions
+    sideEffects: None
+  - clientConfig:
+      caBundle: Cg==
+      service:
+        name: webhook-service
+        namespace: system
+        path: /validate-nr-k8s-newrelic-com-v1-policy
+    failurePolicy: Fail
+    name: vpolicy.kb.io
+    rules:
+    - apiGroups:
+      - nr.k8s.newrelic.com
+      apiVersions:
+      - v1
+      operations:
+      - CREATE
+      - UPDATE
+      resources:
+      - policies
+    sideEffects: None
+  