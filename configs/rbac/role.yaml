
---
apiVersion: rbac.authorization.k8s.io/v1
kind: ClusterRole
metadata:
  creationTimestamp: null
  name: manager-role
  labels:
    rbac.authorization.k8s.io/aggregate-to-edit: "true"
    rbac.authorization.k8s.io/aggregate-to-admin: "true"
rules:
- apiGroups:
  - nr.k8s.newrelic.com
  resources:
  - apmalertconditions
  verbs:
  - create
  - delete
  - get
  - list
  - patch
  - update
  - watch
- apiGroups:
  - nr.k8s.newrelic.com
  resources:
  - apmalertconditions/status
  verbs:
  - get
  - patch
  - update
- apiGroups:
  - nr.k8s.newrelic.com
  resources:
  - nrqlalertconditions
  verbs:
  - create
  - delete
  - get
  - list
  - patch
  - update
  - watch
- apiGroups:
  - nr.k8s.newrelic.com
  resources:
  - nrqlalertconditions/status
  verbs:
  - get
  - patch
  - update
- apiGroups:
  - nr.k8s.newrelic.com
  resources:
  - policies
  verbs:
  - create
  - delete
  - get
  - list
  - patch
  - update
  - watch
- apiGroups:
  - nr.k8s.newrelic.com
  resources:
  - policies/status
  verbs:
  - get
  - patch
  - update
- apiGroups:
  - nr.k8s.newrelic.com
  resources:
<<<<<<< HEAD
  - alertschannels
=======
  - alertsapmconditions
>>>>>>> 01258f3e
  verbs:
  - create
  - delete
  - get
  - list
  - patch
  - update
  - watch
- apiGroups:
  - nr.k8s.newrelic.com
  resources:
<<<<<<< HEAD
  - alertschannels/status
  verbs:
  - get
  - patch
  - update
=======
  - alertsapmconditions/status
  verbs:
  - get
  - patch
  - update
- apiGroups:
  - nr.k8s.newrelic.com
  resources:
  - alertsnrqlconditions
  verbs:
  - create
  - delete
  - get
  - list
  - patch
  - update
  - watch
- apiGroups:
  - nr.k8s.newrelic.com
  resources:
  - alertsnrqlconditions/status
  verbs:
  - get
  - patch
  - update
- apiGroups:
  - nr.k8s.newrelic.com
  resources:
  - alertspolicies
  verbs:
  - create
  - delete
  - get
  - list
  - patch
  - update
  - watch
- apiGroups:
  - nr.k8s.newrelic.com
  resources:
  - alertspolicies/status
  verbs:
  - get
  - patch
  - update
>>>>>>> 01258f3e
<|MERGE_RESOLUTION|>--- conflicted
+++ resolved
@@ -72,11 +72,8 @@
 - apiGroups:
   - nr.k8s.newrelic.com
   resources:
-<<<<<<< HEAD
   - alertschannels
-=======
-  - alertsapmconditions
->>>>>>> 01258f3e
+
   verbs:
   - create
   - delete
@@ -88,22 +85,7 @@
 - apiGroups:
   - nr.k8s.newrelic.com
   resources:
-<<<<<<< HEAD
-  - alertschannels/status
-  verbs:
-  - get
-  - patch
-  - update
-=======
-  - alertsapmconditions/status
-  verbs:
-  - get
-  - patch
-  - update
-- apiGroups:
-  - nr.k8s.newrelic.com
-  resources:
-  - alertsnrqlconditions
+  - alertsapmconditions
   verbs:
   - create
   - delete
@@ -115,7 +97,7 @@
 - apiGroups:
   - nr.k8s.newrelic.com
   resources:
-  - alertsnrqlconditions/status
+  - alertschannels/status
   verbs:
   - get
   - patch
@@ -123,21 +105,8 @@
 - apiGroups:
   - nr.k8s.newrelic.com
   resources:
-  - alertspolicies
-  verbs:
-  - create
-  - delete
-  - get
-  - list
-  - patch
-  - update
-  - watch
-- apiGroups:
-  - nr.k8s.newrelic.com
-  resources:
-  - alertspolicies/status
+  - alertsapmconditions/status
   verbs:
   - get
   - patch
-  - update
->>>>>>> 01258f3e
+  - update