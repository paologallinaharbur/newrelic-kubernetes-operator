
---
apiVersion: apiextensions.k8s.io/v1beta1
kind: CustomResourceDefinition
metadata:
  annotations:
    controller-gen.kubebuilder.io/version: v0.3.0
  creationTimestamp: null
  name: alertspolicies.nr.k8s.newrelic.com
spec:
  group: nr.k8s.newrelic.com
  names:
    kind: AlertsPolicy
    listKind: AlertsPolicyList
    plural: alertspolicies
    singular: alertspolicy
  scope: Namespaced
  validation:
    openAPIV3Schema:
      description: AlertsPolicy is the Schema for the policies API
      properties:
        apiVersion:
          description: 'APIVersion defines the versioned schema of this representation of an object. Servers should convert recognized schemas to the latest internal value, and may reject unrecognized values. More info: https://git.k8s.io/community/contributors/devel/sig-architecture/api-conventions.md#resources'
          type: string
        kind:
          description: 'Kind is a string value representing the REST resource this object represents. Servers may infer this from the endpoint the client submits requests to. Cannot be updated. In CamelCase. More info: https://git.k8s.io/community/contributors/devel/sig-architecture/api-conventions.md#types-kinds'
          type: string
        metadata:
          type: object
        spec:
          description: AlertsPolicySpec defines the desired state of AlertsPolicy
          properties:
            account_id:
              type: integer
            api_key:
              type: string
            api_key_secret:
              properties:
                key_name:
                  type: string
                name:
                  type: string
                namespace:
                  type: string
              type: object
            conditions:
              items:
<<<<<<< HEAD
                description: AlertsPolicyCondition defined the conditions contained within an AlertsPolicy
=======
                description: AlertsPolicyCondition defined the conditions contained within a AlertsPolicy
>>>>>>> b601d84f
                properties:
                  name:
                    type: string
                  namespace:
                    type: string
                  spec:
<<<<<<< HEAD
                    description: AlertsNrqlConditionSpec defines the desired state of AlertsNrqlCondition
=======
                    description: NrqlAlertConditionSpec defines the desired state of NrqlAlertCondition
>>>>>>> b601d84f
                    properties:
                      account_id:
                        type: integer
                      api_key:
                        type: string
                      api_key_secret:
                        properties:
                          key_name:
                            type: string
                          name:
                            type: string
                          namespace:
                            type: string
                        type: object
                      description:
                        type: string
                      enabled:
                        type: boolean
                      existing_policy_id:
                        type: string
                      expected_groups:
                        type: integer
                      id:
                        type: integer
                      ignore_overlap:
                        type: boolean
                      name:
                        type: string
                      nrql:
<<<<<<< HEAD
                        description: NrqlConditionQuery represents the NRQL query object returned in a NerdGraph response object.
=======
                        description: NrqlQuery represents a NRQL query to use with a NRQL alert condition
>>>>>>> b601d84f
                        properties:
                          evaluationOffset:
                            type: integer
                          query:
                            type: string
                        type: object
                      region:
                        type: string
                      runbookUrl:
                        type: string
                      terms:
                        items:
<<<<<<< HEAD
                          description: AlertsNrqlConditionTerm represents the terms of a New Relic alert condition.
                          properties:
=======
                          description: AlertConditionTerm represents the terms of a New Relic alert condition.
                          properties:
                            duration:
                              type: string
>>>>>>> b601d84f
                            operator:
                              description: NrqlConditionOperator specifies the operator for alert condition terms.
                              type: string
                            priority:
                              description: NrqlConditionPriority specifies the priority for alert condition terms.
                              type: string
                            threshold:
<<<<<<< HEAD
                              type: string
                            threshold_duration:
                              type: integer
                            threshold_occurrences:
                              description: ThresholdOccurrence specifies the threshold occurrence for NRQL alert condition terms.
                              type: string
=======
                              type: string
                            time_function:
                              type: string
                            violation_close_timer:
                              type: integer
                          required:
                          - threshold
>>>>>>> b601d84f
                          type: object
                        type: array
                      type:
                        description: NrqlConditionType specifies the type of NRQL alert condition.
                        type: string
                      valueFunction:
                        description: NrqlConditionValueFunction specifies the value function of NRQL alert condition.
                        type: string
                      violationTimeLimit:
                        description: NrqlConditionViolationTimeLimit specifies the value function of NRQL alert condition.
                        type: string
                    required:
                    - enabled
                    type: object
                required:
                - name
                - namespace
                type: object
              type: array
            incidentPreference:
              type: string
            name:
              type: string
            region:
              type: string
          required:
          - name
          - region
          type: object
        status:
          description: AlertsPolicyStatus defines the observed state of AlertsPolicy
          properties:
            applied_spec:
              description: AlertsPolicySpec defines the desired state of AlertsPolicy
              properties:
                account_id:
                  type: integer
                api_key:
                  type: string
                api_key_secret:
                  properties:
                    key_name:
                      type: string
                    name:
                      type: string
                    namespace:
                      type: string
                  type: object
                conditions:
                  items:
<<<<<<< HEAD
                    description: AlertsPolicyCondition defined the conditions contained within an AlertsPolicy
=======
                    description: AlertsPolicyCondition defined the conditions contained within a AlertsPolicy
>>>>>>> b601d84f
                    properties:
                      name:
                        type: string
                      namespace:
                        type: string
                      spec:
<<<<<<< HEAD
                        description: AlertsNrqlConditionSpec defines the desired state of AlertsNrqlCondition
=======
                        description: NrqlAlertConditionSpec defines the desired state of NrqlAlertCondition
>>>>>>> b601d84f
                        properties:
                          account_id:
                            type: integer
                          api_key:
                            type: string
                          api_key_secret:
                            properties:
                              key_name:
                                type: string
                              name:
                                type: string
                              namespace:
                                type: string
                            type: object
                          description:
                            type: string
                          enabled:
                            type: boolean
                          existing_policy_id:
                            type: string
                          expected_groups:
                            type: integer
                          id:
                            type: integer
                          ignore_overlap:
                            type: boolean
                          name:
                            type: string
                          nrql:
<<<<<<< HEAD
                            description: NrqlConditionQuery represents the NRQL query object returned in a NerdGraph response object.
=======
                            description: NrqlQuery represents a NRQL query to use with a NRQL alert condition
>>>>>>> b601d84f
                            properties:
                              evaluationOffset:
                                type: integer
                              query:
                                type: string
                            type: object
                          region:
                            type: string
                          runbookUrl:
                            type: string
                          terms:
                            items:
<<<<<<< HEAD
                              description: AlertsNrqlConditionTerm represents the terms of a New Relic alert condition.
                              properties:
=======
                              description: AlertConditionTerm represents the terms of a New Relic alert condition.
                              properties:
                                duration:
                                  type: string
>>>>>>> b601d84f
                                operator:
                                  description: NrqlConditionOperator specifies the operator for alert condition terms.
                                  type: string
                                priority:
                                  description: NrqlConditionPriority specifies the priority for alert condition terms.
                                  type: string
                                threshold:
<<<<<<< HEAD
                                  type: string
                                threshold_duration:
                                  type: integer
                                threshold_occurrences:
                                  description: ThresholdOccurrence specifies the threshold occurrence for NRQL alert condition terms.
                                  type: string
=======
                                  type: string
                                time_function:
                                  type: string
                                violation_close_timer:
                                  type: integer
                              required:
                              - threshold
>>>>>>> b601d84f
                              type: object
                            type: array
                          type:
                            description: NrqlConditionType specifies the type of NRQL alert condition.
                            type: string
                          valueFunction:
                            description: NrqlConditionValueFunction specifies the value function of NRQL alert condition.
                            type: string
                          violationTimeLimit:
                            description: NrqlConditionViolationTimeLimit specifies the value function of NRQL alert condition.
                            type: string
                        required:
                        - enabled
                        type: object
                    required:
                    - name
                    - namespace
                    type: object
                  type: array
                incidentPreference:
                  type: string
                name:
                  type: string
                region:
                  type: string
              required:
              - name
              - region
              type: object
            policy_id:
              type: string
          required:
          - applied_spec
          - policy_id
          type: object
      type: object
  version: v1
  versions:
  - name: v1
    served: true
    storage: true
status:
  acceptedNames:
    kind: ""
    plural: ""
  conditions: []
  storedVersions: []<|MERGE_RESOLUTION|>--- conflicted
+++ resolved
@@ -45,22 +45,14 @@
               type: object
             conditions:
               items:
-<<<<<<< HEAD
                 description: AlertsPolicyCondition defined the conditions contained within an AlertsPolicy
-=======
-                description: AlertsPolicyCondition defined the conditions contained within a AlertsPolicy
->>>>>>> b601d84f
                 properties:
                   name:
                     type: string
                   namespace:
                     type: string
                   spec:
-<<<<<<< HEAD
                     description: AlertsNrqlConditionSpec defines the desired state of AlertsNrqlCondition
-=======
-                    description: NrqlAlertConditionSpec defines the desired state of NrqlAlertCondition
->>>>>>> b601d84f
                     properties:
                       account_id:
                         type: integer
@@ -90,11 +82,7 @@
                       name:
                         type: string
                       nrql:
-<<<<<<< HEAD
                         description: NrqlConditionQuery represents the NRQL query object returned in a NerdGraph response object.
-=======
-                        description: NrqlQuery represents a NRQL query to use with a NRQL alert condition
->>>>>>> b601d84f
                         properties:
                           evaluationOffset:
                             type: integer
@@ -107,15 +95,8 @@
                         type: string
                       terms:
                         items:
-<<<<<<< HEAD
                           description: AlertsNrqlConditionTerm represents the terms of a New Relic alert condition.
                           properties:
-=======
-                          description: AlertConditionTerm represents the terms of a New Relic alert condition.
-                          properties:
-                            duration:
-                              type: string
->>>>>>> b601d84f
                             operator:
                               description: NrqlConditionOperator specifies the operator for alert condition terms.
                               type: string
@@ -123,22 +104,12 @@
                               description: NrqlConditionPriority specifies the priority for alert condition terms.
                               type: string
                             threshold:
-<<<<<<< HEAD
                               type: string
                             threshold_duration:
                               type: integer
                             threshold_occurrences:
                               description: ThresholdOccurrence specifies the threshold occurrence for NRQL alert condition terms.
                               type: string
-=======
-                              type: string
-                            time_function:
-                              type: string
-                            violation_close_timer:
-                              type: integer
-                          required:
-                          - threshold
->>>>>>> b601d84f
                           type: object
                         type: array
                       type:
@@ -189,22 +160,14 @@
                   type: object
                 conditions:
                   items:
-<<<<<<< HEAD
                     description: AlertsPolicyCondition defined the conditions contained within an AlertsPolicy
-=======
-                    description: AlertsPolicyCondition defined the conditions contained within a AlertsPolicy
->>>>>>> b601d84f
                     properties:
                       name:
                         type: string
                       namespace:
                         type: string
                       spec:
-<<<<<<< HEAD
                         description: AlertsNrqlConditionSpec defines the desired state of AlertsNrqlCondition
-=======
-                        description: NrqlAlertConditionSpec defines the desired state of NrqlAlertCondition
->>>>>>> b601d84f
                         properties:
                           account_id:
                             type: integer
@@ -234,11 +197,7 @@
                           name:
                             type: string
                           nrql:
-<<<<<<< HEAD
                             description: NrqlConditionQuery represents the NRQL query object returned in a NerdGraph response object.
-=======
-                            description: NrqlQuery represents a NRQL query to use with a NRQL alert condition
->>>>>>> b601d84f
                             properties:
                               evaluationOffset:
                                 type: integer
@@ -251,15 +210,8 @@
                             type: string
                           terms:
                             items:
-<<<<<<< HEAD
                               description: AlertsNrqlConditionTerm represents the terms of a New Relic alert condition.
                               properties:
-=======
-                              description: AlertConditionTerm represents the terms of a New Relic alert condition.
-                              properties:
-                                duration:
-                                  type: string
->>>>>>> b601d84f
                                 operator:
                                   description: NrqlConditionOperator specifies the operator for alert condition terms.
                                   type: string
@@ -267,22 +219,12 @@
                                   description: NrqlConditionPriority specifies the priority for alert condition terms.
                                   type: string
                                 threshold:
-<<<<<<< HEAD
                                   type: string
                                 threshold_duration:
                                   type: integer
                                 threshold_occurrences:
                                   description: ThresholdOccurrence specifies the threshold occurrence for NRQL alert condition terms.
                                   type: string
-=======
-                                  type: string
-                                time_function:
-                                  type: string
-                                violation_close_timer:
-                                  type: integer
-                              required:
-                              - threshold
->>>>>>> b601d84f
                               type: object
                             type: array
                           type:
