--- conflicted
+++ resolved
@@ -9,11 +9,7 @@
 - apiGroups:
   - nr.k8s.newrelic.com
   resources:
-<<<<<<< HEAD
-  - alertschannel
-=======
   - alertsapmconditions
->>>>>>> 01258f3e
   verbs:
   - create
   - delete
@@ -25,10 +21,27 @@
 - apiGroups:
   - nr.k8s.newrelic.com
   resources:
-<<<<<<< HEAD
+  - alertsapmconditions/status
+  verbs:
+  - get
+  - patch
+  - update
+- apiGroups:
+  - nr.k8s.newrelic.com
+  resources:
+  - alertschannel
+  verbs:
+  - create
+  - delete
+  - get
+  - list
+  - patch
+  - update
+  - watch
+- apiGroups:
+  - nr.k8s.newrelic.com
+  resources:
   - alertschannel/status
-=======
-  - alertsapmconditions/status
   verbs:
   - get
   - patch
@@ -69,7 +82,6 @@
   - nr.k8s.newrelic.com
   resources:
   - alertspolicies/status
->>>>>>> 01258f3e
   verbs:
   - get
   - patch
