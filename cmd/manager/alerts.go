/*

Licensed under the Apache License, Version 2.0 (the "License");
you may not use this file except in compliance with the License.
You may obtain a copy of the License at

    http://www.apache.org/licenses/LICENSE-2.0

Unless required by applicable law or agreed to in writing, software
distributed under the License is distributed on an "AS IS" BASIS,
WITHOUT WARRANTIES OR CONDITIONS OF ANY KIND, either express or implied.
See the License for the specific language governing permissions and
limitations under the License.
*/

package main

import (
	"os"

	_ "k8s.io/client-go/plugin/pkg/client/auth/gcp"
	ctrl "sigs.k8s.io/controller-runtime"

	nrv1 "github.com/newrelic/newrelic-kubernetes-operator/api/v1"
	"github.com/newrelic/newrelic-kubernetes-operator/controllers"
	"github.com/newrelic/newrelic-kubernetes-operator/interfaces"
	// +kubebuilder:scaffold:imports
)

func registerAlerts(mgr *ctrl.Manager) error {
	// nrqlalertcondition
	nrqlAlertConditionReconciler := &controllers.NrqlAlertConditionReconciler{
		Client:          (*mgr).GetClient(),
		Log:             ctrl.Log.WithName("controllers").WithName("NrqlAlertCondition"),
		Scheme:          (*mgr).GetScheme(),
		AlertClientFunc: interfaces.InitializeAlertsClient,
	}

	if err := nrqlAlertConditionReconciler.SetupWithManager(*mgr); err != nil {
		setupLog.Error(err, "unable to create controller", "controller", "NrqlAlertCondition")
		os.Exit(1)
	}

	nrqlAlertCondition := &nrv1.NrqlAlertCondition{}
	if err := nrqlAlertCondition.SetupWebhookWithManager(*mgr); err != nil {
		setupLog.Error(err, "unable to create webhook", "webhook", "NrqlAlertCondition")
		os.Exit(1)
	}

	// alertsnrqlcondition
	alertsNrqlConditionReconciler := &controllers.AlertsNrqlConditionReconciler{
		Client:          (*mgr).GetClient(),
		Log:             ctrl.Log.WithName("controllers").WithName("AlertsNrqlCondition"),
		Scheme:          (*mgr).GetScheme(),
		AlertClientFunc: interfaces.InitializeAlertsClient,
	}

	if err := alertsNrqlConditionReconciler.SetupWithManager(*mgr); err != nil {
		setupLog.Error(err, "unable to create controller", "controller", "AlertsNrqlCondition")
		os.Exit(1)
	}

	alertsNrqlCondition := &nrv1.AlertsNrqlCondition{}
	if err := alertsNrqlCondition.SetupWebhookWithManager(*mgr); err != nil {
		setupLog.Error(err, "unable to create webhook", "webhook", "AlertsNrqlCondition")
		os.Exit(1)
	}

	// apmalertcondition
	apmReconciler := &controllers.ApmAlertConditionReconciler{
		Client:          (*mgr).GetClient(),
		Log:             ctrl.Log.WithName("controllers").WithName("ApmAlertCondition"),
		Scheme:          (*mgr).GetScheme(),
		AlertClientFunc: interfaces.InitializeAlertsClient,
	}

	if err := apmReconciler.SetupWithManager(*mgr); err != nil {
		setupLog.Error(err, "unable to create controller", "controller", "ApmAlertCondition")
		os.Exit(1)
	}

	apmAlertCondition := &nrv1.ApmAlertCondition{}
	if err := apmAlertCondition.SetupWebhookWithManager(*mgr); err != nil {
		setupLog.Error(err, "unable to create webhook", "webhook", "ApmAlertCondition")
		os.Exit(1)
	}

	// alertsapmcondition
	alertsAPMReconciler := &controllers.AlertsAPMConditionReconciler{
		Client:          (*mgr).GetClient(),
		Log:             ctrl.Log.WithName("controllers").WithName("AlertsAPMCondition"),
		Scheme:          (*mgr).GetScheme(),
		AlertClientFunc: interfaces.InitializeAlertsClient,
	}

	if err := alertsAPMReconciler.SetupWithManager(*mgr); err != nil {
		setupLog.Error(err, "unable to create controller", "controller", "AlertsAPMCondition")
		os.Exit(1)
	}

	alertsAPMCondition := &nrv1.AlertsAPMCondition{}
	if err := alertsAPMCondition.SetupWebhookWithManager(*mgr); err != nil {
		setupLog.Error(err, "unable to create webhook", "webhook", "AlertsAPMCondition")
		os.Exit(1)
	}

	// policy
	policyReconciler := &controllers.PolicyReconciler{
		Client:          (*mgr).GetClient(),
		Log:             ctrl.Log.WithName("controllers").WithName("Policy"),
		Scheme:          (*mgr).GetScheme(),
		AlertClientFunc: interfaces.InitializeAlertsClient,
	}

	if err := policyReconciler.SetupWithManager(*mgr); err != nil {
		setupLog.Error(err, "unable to create controller", "controller", "Policy")
		os.Exit(1)
	}

	policy := &nrv1.Policy{}
	if err := policy.SetupWebhookWithManager(*mgr); err != nil {
		setupLog.Error(err, "unable to create webhook", "webhook", "Policy")
		os.Exit(1)
	}

<<<<<<< HEAD
	alertsChannelReconciler := &controllers.AlertsChannelReconciler{
		Client:          (*mgr).GetClient(),
		Log:             ctrl.Log.WithName("controllers").WithName("alertsChannel"),
=======
	// alertspolicy
	alertsPolicyReconciler := &controllers.AlertsPolicyReconciler{
		Client:          (*mgr).GetClient(),
		Log:             ctrl.Log.WithName("controllers").WithName("AlertsPolicy"),
>>>>>>> 01258f3e
		Scheme:          (*mgr).GetScheme(),
		AlertClientFunc: interfaces.InitializeAlertsClient,
	}

<<<<<<< HEAD
	if err := alertsChannelReconciler.SetupWithManager(*mgr); err != nil {
		setupLog.Error(err, "unable to create controller", "controller", "alertsChannel")
		os.Exit(1)
	}

	alertsChannel := &nrv1.AlertsChannel{}

	if err := alertsChannel.SetupWebhookWithManager(*mgr); err != nil {
		setupLog.Error(err, "unable to create webhook", "webhook", "AlertsChannel")
=======
	if err := alertsPolicyReconciler.SetupWithManager(*mgr); err != nil {
		setupLog.Error(err, "unable to create controller", "controller", "AlertsPolicy")
		os.Exit(1)
	}

	alertsPolicy := &nrv1.AlertsPolicy{}
	if err := alertsPolicy.SetupWebhookWithManager(*mgr); err != nil {
		setupLog.Error(err, "unable to create webhook", "webhook", "AlertsPolicy")
>>>>>>> 01258f3e
		os.Exit(1)
	}

	return nil
}<|MERGE_RESOLUTION|>--- conflicted
+++ resolved
@@ -123,31 +123,32 @@
 		os.Exit(1)
 	}
 
-<<<<<<< HEAD
+	//alertsChannel
 	alertsChannelReconciler := &controllers.AlertsChannelReconciler{
 		Client:          (*mgr).GetClient(),
 		Log:             ctrl.Log.WithName("controllers").WithName("alertsChannel"),
-=======
-	// alertspolicy
-	alertsPolicyReconciler := &controllers.AlertsPolicyReconciler{
-		Client:          (*mgr).GetClient(),
-		Log:             ctrl.Log.WithName("controllers").WithName("AlertsPolicy"),
->>>>>>> 01258f3e
 		Scheme:          (*mgr).GetScheme(),
 		AlertClientFunc: interfaces.InitializeAlertsClient,
 	}
 
-<<<<<<< HEAD
 	if err := alertsChannelReconciler.SetupWithManager(*mgr); err != nil {
 		setupLog.Error(err, "unable to create controller", "controller", "alertsChannel")
 		os.Exit(1)
 	}
 
 	alertsChannel := &nrv1.AlertsChannel{}
-
 	if err := alertsChannel.SetupWebhookWithManager(*mgr); err != nil {
 		setupLog.Error(err, "unable to create webhook", "webhook", "AlertsChannel")
-=======
+		os.Exit(1)
+	}
+
+	// alertspolicy
+	alertsPolicyReconciler := &controllers.AlertsPolicyReconciler{
+		Client:          (*mgr).GetClient(),
+		Log:             ctrl.Log.WithName("controllers").WithName("AlertsPolicy"),
+		Scheme:          (*mgr).GetScheme(),
+		AlertClientFunc: interfaces.InitializeAlertsClient,
+	}
 	if err := alertsPolicyReconciler.SetupWithManager(*mgr); err != nil {
 		setupLog.Error(err, "unable to create controller", "controller", "AlertsPolicy")
 		os.Exit(1)
@@ -156,7 +157,6 @@
 	alertsPolicy := &nrv1.AlertsPolicy{}
 	if err := alertsPolicy.SetupWebhookWithManager(*mgr); err != nil {
 		setupLog.Error(err, "unable to create webhook", "webhook", "AlertsPolicy")
->>>>>>> 01258f3e
 		os.Exit(1)
 	}
 
