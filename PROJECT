--- conflicted
+++ resolved
@@ -11,9 +11,9 @@
   kind: ApmAlertCondition
   version: v1
 - group: nr
-<<<<<<< HEAD
   kind: AlertsChannel
-=======
+  version: v1
+- group: nr
   kind: AlertsNrqlCondition
   version: v1
 - group: nr
@@ -21,6 +21,5 @@
   version: v1
 - group: nr
   kind: AlertsAPMCondition
->>>>>>> 01258f3e
   version: v1
 version: "2"